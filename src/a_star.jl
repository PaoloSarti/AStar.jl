using DataStructures

"""Node of the state tree to explore

It has to be mutable because nodes can be updated in the open set heap, and to do so we need to keep a handle of the node in the heap"""
mutable struct Node{TState, TCost <: Number}
  data::TState
  depth::Int32
  g::TCost
  h::TCost
  f::TCost
  parent::Union{Node{TState, TCost}, Nothing}
  heaphandle::Union{Int64,Nothing}
end

"Results structure"
struct AStarResult{TState, TCost <: Number}
  status::Symbol
  path::Array{TState,1}
  cost::TCost
  closedsetsize::Int64
  opensetsize::Int64
end

"order by f = g + h"
nodeorderingkey(n::Node) = n.f

"don't perform hashing by default, rely on the state structure itself"
defaulthash(x) = x

"By default every transition from a state to each neighbour costs 1"
defaultcost(s1, s2) = one(Int64)

"reconstruct the path of states up to the found final node"
function reconstructpath(n::Node)
  res = [n.data]
  while !isnothing(n.parent)
    n = n.parent
    push!(res, n.data)
  end
  return reverse(res)
end

"""
  astar(start, isgoal, getneighbours, heuristic;
          cost = defaultcost, timeout = Inf, hashfn = defaulthash, maxcost = Inf, maxdepth = Inf)

Execute the A* algorithm to get the best path from the start state to reach a goal condition.
Only the first 4 arguments are mandatory, all the others are optional.

It returns a structure in which the `status` field is a Symbol that can be either:
- `:success`: the algorithm found a path from start to goal
- `:timeout`: the algorithm timed out, a partial path to the best state is returned in the `path` field
- `:nopath`: the algorithm didn't find any path to a goal, the path to the best state is still returned

The other fields are:
- `path`: an array of states from the start state to the goal or the best found state
- `cost`: the cost of the returned path
- `closedsetsize`: how many states the algorithm tested if they were a goal (size of the closed set)
- `opensetsize`: how many states were still in the open set when the algorithm ended

# Arguments
- `start`: the starting state, the type of the state is completely unrestricted
- `isgoal`: a function to evaluate if a state satisfies a goal condition
- `getneighbours`: a function that takes a state and returns the neighbour states as an array (or iterable)
- `heuristic`: a function that given a state returns an estimate of the cost to reach goal. This estimate should be optimistic if you want to be sure to get the best path. Notice that the best path could be very expensive to find, so if you want a good but not guaranteed optimal path, you could multiply your heuristic by a constant, the algorithm will usually be much faster
- `cost`: a function that takes the current state and a neighbour and returns the cost to do that state transition. By default all transitions cost 1
- `timeout`: timeout in number of seconds after which the algorithm stops returning the best partial path to the state with the lowest heuristic, by default it is unrestricted. Please notice that the algorithm wil run _AT LEAST_ the specified time.
- `hashfn`: a function that takes a state and returns a compact representation to use as dictionary key (usually one of UInt, Int, String), by default it is just the identity function as the state is used directly as key. This is a very important field for composite states in order to avoid duplications
- `maxcost`: a maximum bound of the accumulated cost of the path, this can result in a :nopath result even if a path to the goal (with a greater cost) exists. By default it is Inf
- `maxdepth`: the maximum depth the algorithm is allowed to go down while expanding the search state, the same considerations as the `maxcost` parameter apply. By default it is Inf
"""
function astar(start, isgoal, getneighbours, heuristic;
               cost = defaultcost, timeout = Inf, hashfn = defaulthash, maxcost = Inf, maxdepth = Inf)
  starttime = time()
  startheuristic = heuristic(start)
  startcost = zero(cost(start, start))
  nodetype = typeof(start)
  costtype = typeof(startcost)
  startnode = Node{nodetype, costtype}(start, zero(Int32), startcost, startheuristic, startheuristic, nothing, nothing)
  bestnode = startnode
  starthash = hashfn(start)

  closedset = Set{typeof(starthash)}()
  openheap = MutableBinaryHeap(Base.By(nodeorderingkey), Node{nodetype, costtype}[])
  starthandle = push!(openheap, startnode)
  startnode.heaphandle = starthandle
  opennodedict = Dict(starthash=>startnode)

  while !isempty(openheap)
    if time() - starttime > timeout
      return AStarResult{nodetype, costtype}(:timeout, reconstructpath(bestnode), bestnode.g, length(closedset), length(openheap))
    end

    node = pop!(openheap)
    nodehash = hashfn(node.data)
    delete!(opennodedict, nodehash)

    if isgoal(node.data)
      return AStarResult{nodetype, costtype}(:success, reconstructpath(node), node.g, length(closedset), length(openheap))
    end

    push!(closedset, nodehash)

    if node.h < bestnode.h
      bestnode = node
    end

    neighbours = getneighbours(node.data)

    for neighbour in neighbours
      neighbourhash = hashfn(neighbour)
      if neighbourhash in closedset
        continue
      end

      gfromthisnode = node.g + cost(node.data, neighbour)

      if gfromthisnode > maxcost
        continue
      end

      if node.depth > maxdepth
        continue
      end

      if neighbourhash in keys(opennodedict)
        neighbournode = opennodedict[neighbourhash]
        if gfromthisnode < neighbournode.g
          neighbournode.depth = node.depth + one(Int32)
          neighbournode.g = gfromthisnode
          neighbournode.parent = node
          neighbournode.f = gfromthisnode + neighbournode.h
          update!(openheap, neighbournode.heaphandle, neighbournode)
        end
      else
        neighbourheuristic = heuristic(neighbour)
        neighbournode = Node{nodetype, costtype}(neighbour, node.depth + one(Int32), gfromthisnode, neighbourheuristic, gfromthisnode + neighbourheuristic, node, nothing)
        neighbourhandle = push!(openheap, neighbournode)
        neighbournode.heaphandle = neighbourhandle
        push!(opennodedict, neighbourhash => neighbournode)
      end
    end
  end

<<<<<<< HEAD
  return AStarResult{nodetype, costtype}(:nopath, reconstructpath(bestnode), bestnode.g, length(closedset), length(openheap))
=======
  return AStarResult{typeof(start), typeof(startcost)}(:nopath, reconstructpath(bestnode), bestnode.g, length(closedset), length(openheap))
end

"""Abstract Type that can be subtyped by concrete structures that represent a parametrizable problem.

Define a structure as subtype of AbstractAStarSearch, then you have to define:
- neighbours(astarsearch::YourAStarSearchStruct{YourStateType}, current::YourStateType) -> Returns an array of neighbour states
- heuristic(astarsearch::YourAStarSearchStruct{YourStateType}, current::YourStateType, goal::YourStateType) -> returns an estimate of the cost to get to the end

And optionally you can redefine:
- isgoal(astarsearch::YourAStarSearchStruct{YourStateType}, current::YourStateType, goal::YourStateType) -> returns bool (by default it's current == goal)
- cost(astarsearch::YourAStarSearchStruct{YourStateType}, current::YourStateType, neighbour::YourStateType) -> returns the cost between the current state and a neighbour (by default = 1)

Then you can find the optimal path with:
search(aastarsearch::YourAStarSearchStruct{YourStateType}, start::YourStateType, goal::YourStateType; timeout = Inf, maxcost = Inf, maxdepth = Inf)
"""
abstract type AbstractAStarSearch{T} end
isgoal(astarsearch::AbstractAStarSearch{T}, current::T, goal::T) where T = current == goal
neighbours(astarsearch::AbstractAStarSearch{T}, current::T) where T = throw("neighbours not implemented! Implement it for your AbstractAStarSearch subtype!")
heuristic(astarsearch::AbstractAStarSearch{T}, current::T, goal::T) where T = throw("heuristic not implemented! Implement it for your AbstractAStarSearch subtype!")
cost(astarsearch::AbstractAStarSearch{T}, current::T, neighbour::T) where T = defaultcost(current, neighbour)

"""search(aastarsearch::AbstractAStarSearch{T}, start::T, goal::T; timeout = Inf, maxcost = Inf, maxdepth = Inf)

Once defined the AbstractAStarSearch subtype for your problem (with at least the neighbours and heuristic methods),
execute the A* search algorithm given the problem instance, the start state and the goal state.

The other optional parameters are documented in the "astar" function.
"""
function search(aastarsearch::AbstractAStarSearch{T}, start::T, goal::T; timeout = Inf, maxcost = Inf, maxdepth = Inf) where T
  _isgoal(x::T) = isgoal(aastarsearch, x, goal)
  _neighbours(x::T) = neighbours(aastarsearch, x)
  _heuristic(x::T) = heuristic(aastarsearch, x, goal)
  _cost(current::T, neighbour::T) = cost(aastarsearch, current, neighbour)
  _hashfn(x::T) = hash(x)
  return astar(start, _isgoal, _neighbours, _heuristic, cost = _cost, hashfn = _hashfn; timeout, maxcost, maxdepth)
>>>>>>> 752df234
end<|MERGE_RESOLUTION|>--- conflicted
+++ resolved
@@ -143,10 +143,7 @@
     end
   end
 
-<<<<<<< HEAD
   return AStarResult{nodetype, costtype}(:nopath, reconstructpath(bestnode), bestnode.g, length(closedset), length(openheap))
-=======
-  return AStarResult{typeof(start), typeof(startcost)}(:nopath, reconstructpath(bestnode), bestnode.g, length(closedset), length(openheap))
 end
 
 """Abstract Type that can be subtyped by concrete structures that represent a parametrizable problem.
@@ -182,5 +179,4 @@
   _cost(current::T, neighbour::T) = cost(aastarsearch, current, neighbour)
   _hashfn(x::T) = hash(x)
   return astar(start, _isgoal, _neighbours, _heuristic, cost = _cost, hashfn = _hashfn; timeout, maxcost, maxdepth)
->>>>>>> 752df234
 end